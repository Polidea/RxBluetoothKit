<<<<<<< HEAD
# 2.0.1
- Changed RxSwift dependency from 2.6 to 2.6.0
=======
# 3.0.0
- Implemented compatibility for Swift 3.0. This includes adoption of Swift Design Guidelines and new Value Types in Cocoa.
- Implemented function `maximumWriteValueLength` on `Peripheral` instance that is available from OSX 10.12 and iOS 9.0
- Couple of minor code cleanups in order to make source more concise and easier to read
>>>>>>> c0bbcf54

# 2.0.0
- Implemented compatibility for Swift 2.3. This version is supposed to work with Xcode 7.3 and Xcode 8.
- Introduced `BluetoothState` which is same as `CBCentralManagerState` and `CBManagerState` and help us achieve compatibility with 8.0 and 10.0 CoreBluetooth SDKs.
- Removed deprecated methods from earlier versions - `monitorState` and `monitorStateChange` from `BluetoothManager`
- Removed method `rx_state` on `Peripheral` instance. It didn't work well and you should use `rx_isConnected` instead.
- Removed method `monitorPeripheralDisconnection`. You should use `rx_isConnected` instead

# 1.2.4
- Removed `platform` specifier from podpspec

# 1.2.3
- Bubbling of errors added to `monitorPeripheralDisconnection` method

# 1.2.2
- Fixed memory leak, that was visible while calling scan
- Fixed behavior of discoverServices method.
- Added monitoring of disconnection on Peripheral example to the Example app
# 1.2.1 
- `listenOnRestoredState` method made public

# 1.2.0
- Added support for Core Bluetooth state restoration

# 1.1.1
- Fixed a bug regarding `rx_state` behavior

# 1.1.0

- New API in `BluetoothManager`: `rx_state` to monitor `CBCentralManager` state changes
- New API in `Peripheral`: `rx_state` to monitor `CBPeripheral` state change and `rx_isConntected` to monitor connection state changes
- `monitorState()` and `monitorStateChange()` marked as deprecated
- Added dependency for RxCocoa

# 1.0.1


- Fixed issues related to scan sharing


# 1.0.0


- Added OSX support. Official 1.0 release


# 0.4.1


- Fixed possible race condition in `setNotifyAndMonitor` function


# 0.4.0

- Documentation updated
- Use cases added to example app
- Added convenience methods to peripheral
- Added protocols that are giving user access to convenience API.


# 0.3.7


- Improved APIs of `Characteristic` and `Service`


# 0.3.5-0.3.6

- Added convenience methods to `Peripheral`. Check more about it in README.

# 0.3.4

- Deleted jazzy.yaml in order to make cocoadocs work

# 0.3.3
- Initial release<|MERGE_RESOLUTION|>--- conflicted
+++ resolved
@@ -1,12 +1,7 @@
-<<<<<<< HEAD
-# 2.0.1
-- Changed RxSwift dependency from 2.6 to 2.6.0
-=======
 # 3.0.0
 - Implemented compatibility for Swift 3.0. This includes adoption of Swift Design Guidelines and new Value Types in Cocoa.
 - Implemented function `maximumWriteValueLength` on `Peripheral` instance that is available from OSX 10.12 and iOS 9.0
 - Couple of minor code cleanups in order to make source more concise and easier to read
->>>>>>> c0bbcf54
 
 # 2.0.0
 - Implemented compatibility for Swift 2.3. This version is supposed to work with Xcode 7.3 and Xcode 8.
