import Foundation
import CoreBluetooth
@testable import RxBluetoothKit

/// Convenience class which helps reading state of restored _CentralManager.
struct _RestoredState {

    /// Restored state dictionary.
    let restoredStateData: [String: Any]

    unowned let centralManager: _CentralManager
    /// Creates restored state information based on CoreBluetooth's dictionary
    /// - parameter restoredStateDictionary: Core Bluetooth's restored state data
    /// - parameter centralManager: `_CentralManager` instance of which state has been restored.
    init(restoredStateDictionary: [String: Any], centralManager: _CentralManager) {
        restoredStateData = restoredStateDictionary
        self.centralManager = centralManager
    }

    /// Array of `_Peripheral` objects which have been restored.
    /// These are peripherals that were connected to the central manager (or had a connection pending)
    /// at the time the app was terminated by the system.
    var peripherals: [_Peripheral] {
        let objects = restoredStateData[CBCentralManagerRestoredStatePeripheralsKey] as? [AnyObject]
        guard let arrayOfAnyObjects = objects else { return [] }
<<<<<<< HEAD
        return arrayOfAnyObjects.flatMap { $0 as? CBPeripheralMock }
            .map { centralManager.retrievePeripheral(for: $0) }
=======

        #if swift(>=4.1)
            let cbPeripherals = arrayOfAnyObjects.compactMap { $0 as? CBPeripheralMock }
        #else
            let cbPeripherals = arrayOfAnyObjects.flatMap { $0 as? CBPeripheralMock }
        #endif

        return cbPeripherals.map { centralManager.retrievePeripheral(for: $0) }
>>>>>>> 4f570e02
    }

    /// Dictionary that contains all of the peripheral scan options that were being used
    /// by the central manager at the time the app was terminated by the system.
    var scanOptions: [String: AnyObject]? {
        return restoredStateData[CBCentralManagerRestoredStatePeripheralsKey] as? [String: AnyObject]
    }

    /// Array of `_Service` objects which have been restored.
    /// These are all the services the central manager was scanning for at the time the app
    /// was terminated by the system.
    var services: [_Service] {
        let objects = restoredStateData[CBCentralManagerRestoredStateScanServicesKey] as? [AnyObject]
        guard let arrayOfAnyObjects = objects else { return [] }
<<<<<<< HEAD
        return arrayOfAnyObjects.flatMap { $0 as? CBServiceMock }
            .map { _Service(peripheral: centralManager.retrievePeripheral(for: $0.peripheral),
=======

        #if swift(>=4.1)
            let cbServices = arrayOfAnyObjects.compactMap { $0 as? CBServiceMock }
        #else
            let cbServices = arrayOfAnyObjects.flatMap { $0 as? CBServiceMock }
        #endif

        return cbServices.map { _Service(peripheral: centralManager.retrievePeripheral(for: $0.peripheral),
>>>>>>> 4f570e02
                           service: $0) }
    }
}<|MERGE_RESOLUTION|>--- conflicted
+++ resolved
@@ -23,10 +23,6 @@
     var peripherals: [_Peripheral] {
         let objects = restoredStateData[CBCentralManagerRestoredStatePeripheralsKey] as? [AnyObject]
         guard let arrayOfAnyObjects = objects else { return [] }
-<<<<<<< HEAD
-        return arrayOfAnyObjects.flatMap { $0 as? CBPeripheralMock }
-            .map { centralManager.retrievePeripheral(for: $0) }
-=======
 
         #if swift(>=4.1)
             let cbPeripherals = arrayOfAnyObjects.compactMap { $0 as? CBPeripheralMock }
@@ -35,7 +31,6 @@
         #endif
 
         return cbPeripherals.map { centralManager.retrievePeripheral(for: $0) }
->>>>>>> 4f570e02
     }
 
     /// Dictionary that contains all of the peripheral scan options that were being used
@@ -50,10 +45,6 @@
     var services: [_Service] {
         let objects = restoredStateData[CBCentralManagerRestoredStateScanServicesKey] as? [AnyObject]
         guard let arrayOfAnyObjects = objects else { return [] }
-<<<<<<< HEAD
-        return arrayOfAnyObjects.flatMap { $0 as? CBServiceMock }
-            .map { _Service(peripheral: centralManager.retrievePeripheral(for: $0.peripheral),
-=======
 
         #if swift(>=4.1)
             let cbServices = arrayOfAnyObjects.compactMap { $0 as? CBServiceMock }
@@ -62,7 +53,6 @@
         #endif
 
         return cbServices.map { _Service(peripheral: centralManager.retrievePeripheral(for: $0.peripheral),
->>>>>>> 4f570e02
                            service: $0) }
     }
 }