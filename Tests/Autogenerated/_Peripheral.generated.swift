--- conflicted
+++ resolved
@@ -356,11 +356,7 @@
      Notification is automaticaly unregistered once this observable is unsubscribed
      
      - parameter characteristic: `_Characteristic` for notification setup.
-<<<<<<< HEAD
-     - returns: `Observable` emitting `_Peripheral` when the notification setup is complete.
-=======
      - returns: `Observable` emitting `_Characteristic` when given characteristic has been changed.
->>>>>>> e6967a37
      
      This is **infinite** stream of values.
      */
