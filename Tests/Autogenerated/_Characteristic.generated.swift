// The MIT License (MIT)
//
// Copyright (c) 2017 Polidea
//
// Permission is hereby granted, free of charge, to any person obtaining a copy
// of this software and associated documentation files (the "Software"), to deal
// in the Software without restriction, including without limitation the rights
// to use, copy, modify, merge, publish, distribute, sublicense, and/or sell
// copies of the Software, and to permit persons to whom the Software is
// furnished to do so, subject to the following conditions:
//
// The above copyright notice and this permission notice shall be included in all
// copies or substantial portions of the Software.
//
// THE SOFTWARE IS PROVIDED "AS IS", WITHOUT WARRANTY OF ANY KIND, EXPRESS OR
// IMPLIED, INCLUDING BUT NOT LIMITED TO THE WARRANTIES OF MERCHANTABILITY,
// FITNESS FOR A PARTICULAR PURPOSE AND NONINFRINGEMENT. IN NO EVENT SHALL THE
// AUTHORS OR COPYRIGHT HOLDERS BE LIABLE FOR ANY CLAIM, DAMAGES OR OTHER
// LIABILITY, WHETHER IN AN ACTION OF CONTRACT, TORT OR OTHERWISE, ARISING FROM,
// OUT OF OR IN CONNECTION WITH THE SOFTWARE OR THE USE OR OTHER DEALINGS IN THE
// SOFTWARE.

import Foundation
import RxSwift
import CoreBluetooth
@testable import RxBluetoothKit

// swiftlint:disable line_length

/// _Characteristic is a class implementing ReactiveX which wraps CoreBluetooth functions related to interaction with [CBCharacteristicMock](https://developer.apple.com/library/ios/documentation/CoreBluetooth/Reference/CBCharacteristic_Class/)
class _Characteristic {
    let characteristic: CBCharacteristicMock
    /// _Service which contains this characteristic
    let service: _Service

    /// Current value of characteristic. If value is not present - it's `nil`.
    var value: Data? {
        return characteristic.value
    }

    /// The Bluetooth UUID of the `_Characteristic` instance.
    var uuid: CBUUID {
        return characteristic.uuid
    }

    /// Flag which is set to true if characteristic is currently notifying
    var isNotifying: Bool {
        return characteristic.isNotifying
    }

    /// Properties of characteristic. For more info about this refer to [CBCharacteristicProperties](https://developer.apple.com/library/ios/documentation/CoreBluetooth/Reference/CBCharacteristic_Class/#//apple_ref/c/tdef/CBCharacteristicProperties)
    var properties: CBCharacteristicProperties {
        return characteristic.properties
    }

    /// Value of this property is an array of `_Descriptor` objects. They provide more detailed information about characteristics value.
    var descriptors: [_Descriptor]? {
        return characteristic.descriptors?.map { _Descriptor(descriptor: $0, characteristic: self) }
    }

    init(characteristic: CBCharacteristicMock, service: _Service) {
        self.characteristic = characteristic
        self.service = service
    }

    convenience init(characteristic: CBCharacteristicMock, peripheral: _Peripheral) {
        let service = _Service(peripheral: peripheral, service: characteristic.service)
        self.init(characteristic: characteristic, service: service)
    }

    /// Function that triggers descriptors discovery for characteristic.
    /// - returns: `Single` that emits `Next` with array of `_Descriptor` instances, once they're discovered.
    func discoverDescriptors() -> Single<[_Descriptor]> {
        return service.peripheral.discoverDescriptors(for: self)
    }

    /// Function that allow to observe writes that happened for characteristic.
    /// - Returns: `Observable` that emits `Next` with `_Characteristic` instance every time when write has happened.
    /// It's **infinite** stream, so `.Complete` is never called.
    func observeWrite() -> Observable<_Characteristic> {
        return service.peripheral.observeWrite(for: self)
    }

    /// Function that triggers write of data to characteristic. Write is called after subscribtion to `Observable` is made.
    /// Behavior of this function strongly depends on [CBCharacteristicWriteType](https://developer.apple.com/library/ios/documentation/CoreBluetooth/Reference/CBPeripheral_Class/#//apple_ref/swift/enum/c:@E@CBCharacteristicWriteType), so be sure to check this out before usage of the method.
    /// - parameter forCharacteristic: `_Descriptor` instance to write value to.
    /// - parameter type: Type of write operation. Possible values: `.WithResponse`, `.WithoutResponse`
    /// - returns: `Single` whose emission depends on `CBCharacteristicWriteType` passed to the function call.
    /// Behavior is following:
    ///
    /// - `WithResponse` -  `Observable` emits `Next` with `_Characteristic` instance write was confirmed without any errors.
    /// If any problem has happened, errors are emitted.
    /// - `WithoutResponse` - `Observable` emits `Next` with `_Characteristic` instance once write was called.
    /// Result of this call is not checked, so as a user you are not sure
    /// if everything completed successfully. Errors are not emitted
    func writeValue(_ data: Data, type: CBCharacteristicWriteType) -> Single<_Characteristic> {
        return service.peripheral.writeValue(data, for: self, type: type)
    }

    /// Function that allow to observe value updates for `_Characteristic` instance.
    /// - Returns: `Observable` that emits `Next` with `_Characteristic` instance every time when value has changed.
    /// It's **infinite** stream, so `.Complete` is never called.
    func observeValueUpdate() -> Observable<_Characteristic> {
        return service.peripheral.observeValueUpdate(for: self)
    }

    /// Function that triggers read of current value of the `_Characteristic` instance.
    /// Read is called after subscription to `Observable` is made.
    /// - Returns: `Single` which emits `Next` with given characteristic when value is ready to read.
    func readValue() -> Single<_Characteristic> {
        return service.peripheral.readValue(for: self)
    }

    /**
     Setup characteristic notification in order to receive callbacks when given characteristic has been changed.
     Returned observable will emit `_Characteristic` on every notification change.
     It is possible to setup more observables for the same characteristic and the lifecycle of the notification will be shared among them.
     
     Notification is automaticaly unregistered once this observable is unsubscribed
     
<<<<<<< HEAD
     - parameter characteristic: `_Characteristic` for notification setup.
     - returns: `Observable` emitting `_Peripheral` when the notification setup is complete.
     
     This is **infinite** stream of values.
     */
    func observeValueUpdateAndSetNotification(for characteristic: _Characteristic) -> Observable<_Characteristic> {
=======
     - returns: `Observable` emitting `Next` with `_Characteristic` when give characteristic has been changed.
     
     This is **infinite** stream of values.
     */
    func observeValueUpdateAndSetNotification() -> Observable<_Characteristic> {
>>>>>>> e6967a37
        return service.peripheral.observeValueUpdateAndSetNotification(for: self)
    }
}

extension _Characteristic: Equatable {}
extension _Characteristic: UUIDIdentifiable {}

/// Compare two characteristics. Characteristics are the same when their UUIDs are the same.
///
/// - parameter lhs: First characteristic to compare
/// - parameter rhs: Second characteristic to compare
/// - returns: True if both characteristics are the same.
func == (lhs: _Characteristic, rhs: _Characteristic) -> Bool {
    return lhs.characteristic == rhs.characteristic
}<|MERGE_RESOLUTION|>--- conflicted
+++ resolved
@@ -118,20 +118,11 @@
      
      Notification is automaticaly unregistered once this observable is unsubscribed
      
-<<<<<<< HEAD
-     - parameter characteristic: `_Characteristic` for notification setup.
-     - returns: `Observable` emitting `_Peripheral` when the notification setup is complete.
-     
-     This is **infinite** stream of values.
-     */
-    func observeValueUpdateAndSetNotification(for characteristic: _Characteristic) -> Observable<_Characteristic> {
-=======
      - returns: `Observable` emitting `Next` with `_Characteristic` when give characteristic has been changed.
      
      This is **infinite** stream of values.
      */
     func observeValueUpdateAndSetNotification() -> Observable<_Characteristic> {
->>>>>>> e6967a37
         return service.peripheral.observeValueUpdateAndSetNotification(for: self)
     }
 }
