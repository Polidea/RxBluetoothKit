--- conflicted
+++ resolved
@@ -39,12 +39,7 @@
     case bluetoothInUnknownState
     case bluetoothResetting
     // _Peripheral
-<<<<<<< HEAD
-    case peripheralAlreadyConnected(_Peripheral)
-    case peripheralIsConnecting(_Peripheral)
-=======
     case peripheralIsConnectingOrAlreadyConnected(_Peripheral)
->>>>>>> e6967a37
     case peripheralConnectionFailed(_Peripheral, Error?)
     case peripheralDisconnected(_Peripheral, Error?)
     case peripheralRSSIReadFailed(_Peripheral, Error?)
@@ -90,23 +85,11 @@
         case .bluetoothResetting:
             return "Bluetooth is resetting"
             // _Peripheral
-<<<<<<< HEAD
-        case .peripheralAlreadyConnected:
-            return """
-            _Peripheral is already connected.
-            You cannot connect to peripheral when you have previously connected to it.
-            """
-        case .peripheralIsConnecting:
-            return """
-            _Peripheral is already in connecting state.
-            You cannot connect to peripheral when there is ongoing connection try.
-=======
         case .peripheralIsConnectingOrAlreadyConnected:
             return """
             _Peripheral is already connected or is in connecting state.
             You cannot connect to peripheral when you have previously connected to it
             or there is ongoing connection try.
->>>>>>> e6967a37
             """
         case let .peripheralConnectionFailed(_, err):
             return "Connection error has occured: \(err?.localizedDescription ?? "-")"
@@ -177,12 +160,7 @@
     case let (.servicesDiscoveryFailed(l, _), .servicesDiscoveryFailed(r, _)): return l == r
     case let (.includedServicesDiscoveryFailed(l, _), .includedServicesDiscoveryFailed(r, _)): return l == r
         // Peripherals
-<<<<<<< HEAD
-    case let (.peripheralAlreadyConnected(l), .peripheralAlreadyConnected(r)): return l == r
-    case let (.peripheralIsConnecting(l), .peripheralIsConnecting(r)): return l == r
-=======
     case let (.peripheralIsConnectingOrAlreadyConnected(l), .peripheralIsConnectingOrAlreadyConnected(r)): return l == r
->>>>>>> e6967a37
     case let (.peripheralConnectionFailed(l, _), .peripheralConnectionFailed(r, _)): return l == r
     case let (.peripheralDisconnected(l, _), .peripheralDisconnected(r, _)): return l == r
     case let (.peripheralRSSIReadFailed(l, _), .peripheralRSSIReadFailed(r, _)): return l == r
