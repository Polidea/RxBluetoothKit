--- conflicted
+++ resolved
@@ -41,15 +41,9 @@
                 let service = services.find({ $0.UUID == identifier.UUID  }) {
                 return Observable.just(service)
             } else {
-<<<<<<< HEAD
                 return self.discoverServices(serviceUUIDs: [identifier.UUID]).flatMap({ (services) -> Observable<Service> in
                     return Observable<Service>.from(services)
                 })
-=======
-                return Observable.fro
-                return Observable.from(<#T##array: [Element]##[Element]#>)
-                return Observable.from(self.discoverServices(serviceUUIDs: [identifier.UUID]))
->>>>>>> 5891c1ef
             }
         }
     }
@@ -71,14 +65,10 @@
                     }) {
                         return Observable.just(characteristic)
                     } else {
-<<<<<<< HEAD
                         return service.discoverCharacteristics(identifiers: [identifier.UUID])
                         .flatMap({ (characteristics) -> Observable<Characteristic> in
                             return Observable<Characteristic>.from(characteristics)
                         })
-=======
-                        return Observable.from(service.discoverCharacteristics(identifiers: [identifier.UUID]))
->>>>>>> 5891c1ef
                     }
             }
         }
@@ -157,11 +147,7 @@
      */
     public func monitorValueUpdateForCharacteristicWithIdentifier(identifier: CharacteristicIdentifier)
         -> Observable<Characteristic> {
-<<<<<<< HEAD
             return characteristic(withIdentifier: identifier)
-=======
-        return characteristic(withIdentifier: identifier)
->>>>>>> 5891c1ef
             .flatMap {
                 return self.monitorValueUpdate(for: $0)
         }
@@ -176,12 +162,8 @@
      */
     public func readValueForCharacteristicWithIdentifier(identifier: CharacteristicIdentifier) -> Observable<Characteristic> {
         return characteristic(withIdentifier: identifier)
-            .flatMap {
-<<<<<<< HEAD
-                return self.readValue(for: $0)
-=======
-                return self.readValue(from: $0)
->>>>>>> 5891c1ef
+            .flatMap { characteristic in
+                return self.readValue(for: characteristic)
         }
     }
 
@@ -213,13 +195,9 @@
     public func setNotificationAndMonitorUpdatesForCharacteristic(withIdentifier identifier: CharacteristicIdentifier)
         -> Observable<Characteristic> {
             return characteristic(withIdentifier: identifier)
-                .flatMap {
-<<<<<<< HEAD
-                    return self.setNotificationAndMonitorUpdatesForCharacteristic(characteristic: $0)
-            }
-=======
-                    return self.setNotificationAndMonitorU            }
->>>>>>> 5891c1ef
+                .flatMap { char in
+                    return self.setNotificationAndMonitorUpdatesForCharacteristic(characteristic: char)
+            }
     }
 
     /**
@@ -232,8 +210,8 @@
     public func discoverDescriptorsForCharacteristicWithIdentifier(identifier: CharacteristicIdentifier) ->
         Observable<[Descriptor]> {
         return characteristic(withIdentifier: identifier)
-            .flatMap {
-                return self.discoverDescriptors(for: $0)
+            .flatMap { char in
+                return self.discoverDescriptors(for: char)
         }
     }
 
@@ -244,9 +222,9 @@
      It's **infinite** stream, so `.Complete` is never called.
      */
     public func monitorWriteForDescriptorWithIdentifier(identifier: DescriptorIdentifier) -> Observable<Descriptor> {
-        return descriptorWithIdentifier(identifier: identifier)
-            .flatMap {
-                return self.monitorWrite(for: $0)
+        return descriptor(withIdentifier: identifier)
+            .flatMap { desc in
+                return self.monitorWrite(for: desc)
         }
     }
 
@@ -259,13 +237,9 @@
      */
     public func writeValue(data: Data, forDescriptorWithIdentifier identifier: DescriptorIdentifier)
         -> Observable<Descriptor> {
-<<<<<<< HEAD
-        return descriptorWithIdentifier(identifier: identifier)
-=======
-        return descriptor(withIdentifier: identifier)
->>>>>>> 5891c1ef
-            .flatMap {
-                return self.writeValue(data: data, forDescriptor: $0)
+        return descriptor(withIdentifier: identifier)
+            .flatMap { desc in
+                return self.writeValue(data: data, forDescriptor: desc)
         }
     }
 
@@ -276,13 +250,9 @@
      It's **infinite** stream, so `.Complete` is never called.
      */
     public func monitorValueUpdateForDescriptorWithIdentifier(identifier: DescriptorIdentifier) -> Observable<Descriptor> {
-<<<<<<< HEAD
-        return descriptorWithIdentifier(identifier: identifier)
-=======
-        return descriptor(withIdentifier: identifier)
->>>>>>> 5891c1ef
-            .flatMap {
-                return self.monitorValueUpdate(for: $0)
+        return descriptor(withIdentifier: identifier)
+            .flatMap { desc in
+                return self.monitorValueUpdate(for: desc)
         }
     }
 
@@ -294,13 +264,9 @@
      `.Complete` is emitted.
      */
     public func readValueForDescriptorWithIdentifier(identifier: DescriptorIdentifier) -> Observable<Descriptor> {
-<<<<<<< HEAD
-        return descriptorWithIdentifier(identifier: identifier)
-=======
-        return descriptor(withIdentifier: identifier)
->>>>>>> 5891c1ef
-            .flatMap {
-                return self.readValue(for: $0)
+        return descriptor(withIdentifier: identifier)
+            .flatMap { desc in
+                return self.readValue(for: desc)
         }
     }
 }