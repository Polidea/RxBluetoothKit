--- conflicted
+++ resolved
@@ -203,12 +203,6 @@
 
     // MARK: Peripheral's Connection Management
 
-<<<<<<< HEAD
-     - parameter peripheral: The `Peripheral` to which `BluetoothManager` is attempting to connect.
-     - parameter options: Dictionary to customise the behaviour of connection.
-     - returns: `Single` which emits next event after connection is established.
-     */
-=======
     /// Establishes connection with `Peripheral` after subscription to returned observable. It's user responsibility
     /// to close connection with `cancelConnectionToPeripheral(_:)` after subscription was completed. Unsubscribing from
     /// returned observable cancels connection attempt. By default observable is waiting infinitely for successful connection.
@@ -216,8 +210,7 @@
     /// to customise the behaviour of connection.
     /// - parameter peripheral: The `Peripheral` to which `BluetoothManager` is attempting to connect.
     /// - parameter options: Dictionary to customise the behaviour of connection.
-    /// - returns: Observable which emits next and complete events after connection is established.
->>>>>>> 6888ca48
+    /// - returns: `Single` which emits next event after connection is established.
     public func connect(_ peripheral: Peripheral, options: [String: Any]? = nil)
         -> Single<Peripheral> {
 
@@ -262,32 +255,16 @@
             }
         }
 
-<<<<<<< HEAD
-            return ensure(.poweredOn, observable: observable).asSingle()
-    }
-
-    /**
-     Cancels an active or pending local connection to a `Peripheral` after observable subscription. It is not guaranteed
-     that physical connection will be closed immediately as well and all pending commands will not be executed.
-
-     - parameter peripheral: The `Peripheral` to which the `BluetoothManager` is either trying to
-     connect or has already connected.
-     - returns: `Single` which emits next event when peripheral successfully cancelled connection.
-     */
-    public func cancelPeripheralConnection(_ peripheral: Peripheral) -> Single<Peripheral> {
-        let observable = Observable<Peripheral>.create { observer in
-            let disposable = self.monitorDisconnection(for: peripheral).subscribe(observer)
-            self.centralManager.cancelPeripheralConnection(peripheral.peripheral)
-=======
-        return ensure(.poweredOn, observable: observable)
+        return ensure(.poweredOn, observable: observable).asSingle()
     }
 
     /// Cancels an active or pending local connection to a `Peripheral` after observable subscription. It is not guaranteed
     /// that physical connection will be closed immediately as well and all pending commands will not be executed.
+    ///
     /// - parameter peripheral: The `Peripheral` to which the `BluetoothManager` is either trying to
     /// connect or has already connected.
-    /// - returns: Observable which emits next and complete events when peripheral successfully cancelled connection.
-    public func cancelPeripheralConnection(_ peripheral: Peripheral) -> Observable<Peripheral> {
+    /// - returns: `Single` which emits next event when peripheral successfully cancelled connection.
+    public func cancelPeripheralConnection(_ peripheral: Peripheral) -> Single<Peripheral> {
         let observable = Observable<Peripheral>.create { [weak self] observer in
             guard let strongSelf = self else {
                 observer.onError(BluetoothError.destroyed)
@@ -295,7 +272,6 @@
             }
             let disposable = strongSelf.monitorDisconnection(for: peripheral).take(1).subscribe(observer)
             strongSelf.centralManager.cancelPeripheralConnection(peripheral.peripheral)
->>>>>>> 6888ca48
             return disposable
         }
         return ensure(.poweredOn, observable: observable).asSingle()
@@ -303,28 +279,15 @@
 
     // MARK: Retrieving Lists of Peripherals
 
-<<<<<<< HEAD
-    /**
-     Returns observable list of the `Peripheral`s which are currently connected to the `BluetoothManager` and contain
-     all of the specified `Service`'s UUIDs.
-
-     - parameter serviceUUIDs: A list of `Service` UUIDs
-     - returns: `Single` which emits retrieved `Peripheral`s. They are in connected state and contain all of the
-     `Service`s with UUIDs specified in the `serviceUUIDs` parameter.
-     */
+    /// Returns observable list of the `Peripheral`s which are currently connected to the `BluetoothManager` and contain
+    /// all of the specified `Service`'s UUIDs.
+    ///
+    /// - parameter serviceUUIDs: A list of `Service` UUIDs
+    /// - returns: `Single` which emits retrieved `Peripheral`s. They are in connected state and contain all of the
+    /// `Service`s with UUIDs specified in the `serviceUUIDs` parameter.
     public func retrieveConnectedPeripherals(withServices serviceUUIDs: [CBUUID]) -> Single<[Peripheral]> {
-        let observable = Observable<[Peripheral]>.deferred {
-            return self.centralManager.retrieveConnectedPeripherals(withServices: serviceUUIDs)
-                .map { (peripheralTable: [RxPeripheralType]) ->
-                [Peripheral] in peripheralTable.map {
-                    Peripheral(manager: self, peripheral: $0)
-=======
-    /// Returns observable list of the `Peripheral`s which are currently connected to the `BluetoothManager` and contain all of the specified `Service`'s UUIDs.
-    /// - parameter serviceUUIDs: A list of `Service` UUIDs
-    /// - returns: Observable which emits retrieved `Peripheral`s. They are in connected state and contain all of the
-    /// `Service`s with UUIDs specified in the `serviceUUIDs` parameter. Just after that complete event is emitted
-    public func retrieveConnectedPeripherals(withServices serviceUUIDs: [CBUUID]) -> Observable<[Peripheral]> {
         let observable = Observable<[Peripheral]>.deferred { [weak self] in
+
             guard let strongSelf = self else { throw BluetoothError.destroyed }
             return strongSelf.centralManager.retrieveConnectedPeripherals(withServices: serviceUUIDs)
                 .map { [weak self] (peripheralTable: [RxPeripheralType]) -> [Peripheral] in
@@ -332,30 +295,16 @@
                     return peripheralTable.map {
                         Peripheral(manager: strongSelf, peripheral: $0)
                     }
->>>>>>> 6888ca48
                 }
         }
         return ensure(.poweredOn, observable: observable).asSingle()
     }
 
-<<<<<<< HEAD
-    /**
-     Returns observable list of `Peripheral`s by their identifiers which are known to `BluetoothManager`.
-
-     - parameter identifiers: List of `Peripheral`'s identifiers which should be retrieved.
-     - returns: `Single` which emits next event when list of `Peripheral`s are retrieved.
-     */
+    /// Returns observable list of `Peripheral`s by their identifiers which are known to `BluetoothManager`.
+    ///
+    /// - parameter identifiers: List of `Peripheral`'s identifiers which should be retrieved.
+    /// - returns: `Single` which emits next event when list of `Peripheral`s are retrieved.
     public func retrievePeripherals(withIdentifiers identifiers: [UUID]) -> Single<[Peripheral]> {
-        let observable = Observable<[Peripheral]>.deferred {
-            return self.centralManager.retrievePeripherals(withIdentifiers: identifiers)
-                .map { (peripheralTable: [RxPeripheralType]) ->
-                [Peripheral] in peripheralTable.map {
-                    Peripheral(manager: self, peripheral: $0)
-=======
-    /// Returns observable list of `Peripheral`s by their identifiers which are known to `BluetoothManager`.
-    /// - parameter identifiers: List of `Peripheral`'s identifiers which should be retrieved.
-    /// - returns: Observable which emits next and complete events when list of `Peripheral`s are retrieved.
-    public func retrievePeripherals(withIdentifiers identifiers: [UUID]) -> Observable<[Peripheral]> {
         let observable = Observable<[Peripheral]>.deferred { [weak self] in
             guard let strongSelf = self else { throw BluetoothError.destroyed }
             return strongSelf.centralManager.retrievePeripherals(withIdentifiers: identifiers)
@@ -364,7 +313,6 @@
                     return peripheralTable.map {
                         Peripheral(manager: strongSelf, peripheral: $0)
                     }
->>>>>>> 6888ca48
                 }
         }
         return ensure(.poweredOn, observable: observable).asSingle()
