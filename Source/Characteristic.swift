// The MIT License (MIT)
//
// Copyright (c) 2016 Polidea
//
// Permission is hereby granted, free of charge, to any person obtaining a copy
// of this software and associated documentation files (the "Software"), to deal
// in the Software without restriction, including without limitation the rights
// to use, copy, modify, merge, publish, distribute, sublicense, and/or sell
// copies of the Software, and to permit persons to whom the Software is
// furnished to do so, subject to the following conditions:
//
// The above copyright notice and this permission notice shall be included in all
// copies or substantial portions of the Software.
//
// THE SOFTWARE IS PROVIDED "AS IS", WITHOUT WARRANTY OF ANY KIND, EXPRESS OR
// IMPLIED, INCLUDING BUT NOT LIMITED TO THE WARRANTIES OF MERCHANTABILITY,
// FITNESS FOR A PARTICULAR PURPOSE AND NONINFRINGEMENT. IN NO EVENT SHALL THE
// AUTHORS OR COPYRIGHT HOLDERS BE LIABLE FOR ANY CLAIM, DAMAGES OR OTHER
// LIABILITY, WHETHER IN AN ACTION OF CONTRACT, TORT OR OTHERWISE, ARISING FROM,
// OUT OF OR IN CONNECTION WITH THE SOFTWARE OR THE USE OR OTHER DEALINGS IN THE
// SOFTWARE.

import Foundation
import RxSwift
import CoreBluetooth

// swiftlint:disable line_length

/// Characteristic is a class implementing ReactiveX which wraps CoreBluetooth functions related to interaction with [CBCharacteristic](https://developer.apple.com/library/ios/documentation/CoreBluetooth/Reference/CBCharacteristic_Class/)
public class Characteristic {
    let characteristic: RxCharacteristicType
    /// Service which contains this characteristic
    public let service: Service

    /// Current value of characteristic. If value is not present - it's `nil`.
    public var value: Data? {
        return characteristic.value
    }

    /// Unique identifier of an object. Should be removed in 4.0
    @available(*, deprecated)
    public var objectId: UInt {
        return characteristic.objectId
    }

    /// The Bluetooth UUID of the `Characteristic` instance.
    public var uuid: CBUUID {
        return characteristic.uuid
    }

    /// Flag which is set to true if characteristic is currently notifying
    public var isNotifying: Bool {
        return characteristic.isNotifying
    }

    /// Properties of characteristic. For more info about this refer to [CBCharacteristicProperties](https://developer.apple.com/library/ios/documentation/CoreBluetooth/Reference/CBCharacteristic_Class/#//apple_ref/c/tdef/CBCharacteristicProperties)
    public var properties: CBCharacteristicProperties {
        return characteristic.properties
    }

    /// Value of this property is an array of `Descriptor` objects. They provide more detailed information about characteristics value.
    public var descriptors: [Descriptor]? {
        return characteristic.descriptors?.map { Descriptor(descriptor: $0, characteristic: self) }
    }

    init(characteristic: RxCharacteristicType, service: Service) {
        self.characteristic = characteristic
        self.service = service
    }

<<<<<<< HEAD
    /**
     Function that triggers descriptors discovery for characteristic.
     - returns: `Single` that emits `Next` with array of `Descriptor` instances, once they're discovered.
     */
    public func discoverDescriptors() -> Single<[Descriptor]> {
        return self.service.peripheral.discoverDescriptors(for: self)
    }

    /**
     Function that allow to monitor writes that happened for characteristic.
     - Returns: `Observable` that emits `Next` with `Characteristic` instance every time when write has happened.
     It's **infinite** stream, so `.Complete` is never called.
     */
=======
    /// Function that triggers descriptors discovery for characteristic.
    /// - returns: Observable that emits `Next` with array of `Descriptor` instances, once they're discovered.
    /// Immediately after that `.Complete` is emitted.
    public func discoverDescriptors() -> Observable<[Descriptor]> {
        return service.peripheral.discoverDescriptors(for: self)
    }

    /// Function that allow to monitor writes that happened for characteristic.
    /// - Returns: Observable that emits `Next` with `Characteristic` instance every time when write has happened.
    /// It's **infinite** stream, so `.Complete` is never called.
>>>>>>> 6888ca48
    public func monitorWrite() -> Observable<Characteristic> {
        return service.peripheral.monitorWrite(for: self)
    }

<<<<<<< HEAD
    /**
     Function that triggers write of data to characteristic. Write is called after subscribtion to `Observable` is made.
     Behavior of this function strongly depends on [CBCharacteristicWriteType](https://developer.apple.com/library/ios/documentation/CoreBluetooth/Reference/CBPeripheral_Class/#//apple_ref/swift/enum/c:@E@CBCharacteristicWriteType), so be sure to check this out before usage of the method.
     - parameter forCharacteristic: `Descriptor` instance to write value to.
     - parameter type: Type of write operation. Possible values: `.WithResponse`, `.WithoutResponse`
     - returns: `Single` whose emission depends on `CBCharacteristicWriteType` passed to the function call.
     Behavior is following:

     - `WithResponse` -  `Observable` emits `Next` with `Characteristic` instance write was confirmed without any errors.
     If any problem has happened, errors are emitted.
     - `WithoutResponse` - `Observable` emits `Next` with `Characteristic` instance once write was called.
     Result of this call is not checked, so as a user you are not sure
     if everything completed successfully. Errors are not emitted
     */
    public func writeValue(_ data: Data, type: CBCharacteristicWriteType) -> Single<Characteristic> {
        return service.peripheral.writeValue(data, for: self, type: type)
    }

    /**
     Function that allow to monitor value updates for `Characteristic` instance.
     - Returns: `Observable` that emits `Next` with `Characteristic` instance every time when value has changed.
     It's **infinite** stream, so `.Complete` is never called.
     */
=======
    /// Function that triggers write of data to characteristic. Write is called after subscribtion to `Observable` is made.
    /// Behavior of this function strongly depends on [CBCharacteristicWriteType](https://developer.apple.com/library/ios/documentation/CoreBluetooth/Reference/CBPeripheral_Class/#//apple_ref/swift/enum/c:@E@CBCharacteristicWriteType), so be sure to check this out before usage of the method.
    /// - parameter forCharacteristic: `Descriptor` instance to write value to.
    /// - parameter type: Type of write operation. Possible values: `.WithResponse`, `.WithoutResponse`
    /// - returns: Observable that emition depends on `CBCharacteristicWriteType` passed to the function call.
    /// Behavior is following:
    ///
    /// - `WithResponse` -  Observable emits `Next` with `Characteristic` instance write was confirmed without any errors.
    /// Immediately after that `Complete` is called. If any problem has happened, errors are emitted.
    /// - `WithoutResponse` - Observable emits `Next` with `Characteristic` instance once write was called.
    /// Immediately after that `.Complete` is called. Result of this call is not checked, so as a user you are not sure
    /// if everything completed successfully. Errors are not emitted
    public func writeValue(_ data: Data, type: CBCharacteristicWriteType) -> Observable<Characteristic> {
        return service.peripheral.writeValue(data, for: self, type: type)
    }

    /// Function that allow to monitor value updates for `Characteristic` instance.
    /// - Returns: Observable that emits `Next` with `Characteristic` instance every time when value has changed.
    /// It's **infinite** stream, so `.Complete` is never called.
>>>>>>> 6888ca48
    public func monitorValueUpdate() -> Observable<Characteristic> {
        return service.peripheral.monitorValueUpdate(for: self)
    }

<<<<<<< HEAD
    /**
     Function that triggers read of current value of the `Characteristic` instance.
     Read is called after subscription to `Observable` is made.
     - Returns: `Single` which emits `Next` with given characteristic when value is ready to read.
     */
    public func readValue() -> Single<Characteristic> {
        return service.peripheral.readValue(for: self)
    }

    /**
     Function that triggers set of notification state of the `Characteristic`.
     This change is called after subscribtion to `Observable` is made.
     - warning: This method is not responsible for emitting values every time that `Characteristic` value is changed.
     For this, refer to other method: `monitorValueUpdateForCharacteristic(_)`. These two are often called together.
     - parameter enabled: New value of notifications state. Specify `true` if you're interested in getting values
     - returns: `Single` which emits `Next` with Characteristic that state was changed.
     */
    public func setNotifyValue(_ enabled: Bool) -> Single<Characteristic> {
        return service.peripheral.setNotifyValue(enabled, for: self)
    }

    /**
     Function that triggers set of notification state of the `Characteristic`, and monitor for any incoming updates.
     Notification is set after subscribtion to `Observable` is made.
     - returns: `Observable` which emits `Next`, when characteristic value is updated.
     This is **infinite** stream of values.
     */
=======
    /// Function that triggers read of current value of the `Characteristic` instance.
    /// Read is called after subscription to `Observable` is made.
    /// - Returns: Observable which emits `Next` with given characteristic when value is ready to read. Immediately after that
    /// `.Complete` is emitted.
    public func readValue() -> Observable<Characteristic> {
        return service.peripheral.readValue(for: self)
    }

    /// Function that triggers set of notification state of the `Characteristic`.
    /// This change is called after subscribtion to `Observable` is made.
    /// - warning: This method is not responsible for emitting values every time that `Characteristic` value is changed.
    /// For this, refer to other method: `monitorValueUpdateForCharacteristic(_)`. These two are often called together.
    /// - parameter enabled: New value of notifications state. Specify `true` if you're interested in getting values
    /// - returns: Observable which emits `Next` with Characteristic that state was changed. Immediately after `.Complete` is emitted
    public func setNotifyValue(_ enabled: Bool) -> Observable<Characteristic> {
        return service.peripheral.setNotifyValue(enabled, for: self)
    }

    /// Function that triggers set of notification state of the `Characteristic`, and monitor for any incoming updates.
    /// Notification is set after subscribtion to `Observable` is made.
    /// - returns: Observable which emits `Next`, when characteristic value is updated.
    /// This is **infinite** stream of values.

>>>>>>> 6888ca48
    public func setNotificationAndMonitorUpdates() -> Observable<Characteristic> {
        return service.peripheral.setNotificationAndMonitorUpdates(for: self)
    }
}

extension Characteristic: Equatable {}

/// Compare two characteristics. Characteristics are the same when their UUIDs are the same.
///
/// - parameter lhs: First characteristic to compare
/// - parameter rhs: Second characteristic to compare
/// - returns: True if both characteristics are the same.
public func == (lhs: Characteristic, rhs: Characteristic) -> Bool {
    return lhs.characteristic == rhs.characteristic
}<|MERGE_RESOLUTION|>--- conflicted
+++ resolved
@@ -68,119 +68,46 @@
         self.service = service
     }
 
-<<<<<<< HEAD
-    /**
-     Function that triggers descriptors discovery for characteristic.
-     - returns: `Single` that emits `Next` with array of `Descriptor` instances, once they're discovered.
-     */
+    /// Function that triggers descriptors discovery for characteristic.
+    /// - returns: `Single` that emits `Next` with array of `Descriptor` instances, once they're discovered.
     public func discoverDescriptors() -> Single<[Descriptor]> {
         return self.service.peripheral.discoverDescriptors(for: self)
     }
 
-    /**
-     Function that allow to monitor writes that happened for characteristic.
-     - Returns: `Observable` that emits `Next` with `Characteristic` instance every time when write has happened.
-     It's **infinite** stream, so `.Complete` is never called.
-     */
-=======
-    /// Function that triggers descriptors discovery for characteristic.
-    /// - returns: Observable that emits `Next` with array of `Descriptor` instances, once they're discovered.
-    /// Immediately after that `.Complete` is emitted.
-    public func discoverDescriptors() -> Observable<[Descriptor]> {
-        return service.peripheral.discoverDescriptors(for: self)
-    }
-
     /// Function that allow to monitor writes that happened for characteristic.
-    /// - Returns: Observable that emits `Next` with `Characteristic` instance every time when write has happened.
+    /// - Returns: `Observable` that emits `Next` with `Characteristic` instance every time when write has happened.
     /// It's **infinite** stream, so `.Complete` is never called.
->>>>>>> 6888ca48
     public func monitorWrite() -> Observable<Characteristic> {
         return service.peripheral.monitorWrite(for: self)
     }
 
-<<<<<<< HEAD
-    /**
-     Function that triggers write of data to characteristic. Write is called after subscribtion to `Observable` is made.
-     Behavior of this function strongly depends on [CBCharacteristicWriteType](https://developer.apple.com/library/ios/documentation/CoreBluetooth/Reference/CBPeripheral_Class/#//apple_ref/swift/enum/c:@E@CBCharacteristicWriteType), so be sure to check this out before usage of the method.
-     - parameter forCharacteristic: `Descriptor` instance to write value to.
-     - parameter type: Type of write operation. Possible values: `.WithResponse`, `.WithoutResponse`
-     - returns: `Single` whose emission depends on `CBCharacteristicWriteType` passed to the function call.
-     Behavior is following:
-
-     - `WithResponse` -  `Observable` emits `Next` with `Characteristic` instance write was confirmed without any errors.
-     If any problem has happened, errors are emitted.
-     - `WithoutResponse` - `Observable` emits `Next` with `Characteristic` instance once write was called.
-     Result of this call is not checked, so as a user you are not sure
-     if everything completed successfully. Errors are not emitted
-     */
+    /// Function that triggers write of data to characteristic. Write is called after subscribtion to `Observable` is made.
+    /// Behavior of this function strongly depends on [CBCharacteristicWriteType](https://developer.apple.com/library/ios/documentation/CoreBluetooth/Reference/CBPeripheral_Class/#//apple_ref/swift/enum/c:@E@CBCharacteristicWriteType), so be sure to check this out before usage of the method.
+    /// - parameter forCharacteristic: `Descriptor` instance to write value to.
+    /// - parameter type: Type of write operation. Possible values: `.WithResponse`, `.WithoutResponse`
+    /// - returns: `Single` whose emission depends on `CBCharacteristicWriteType` passed to the function call.
+    /// Behavior is following:
+    ///
+    /// - `WithResponse` -  `Observable` emits `Next` with `Characteristic` instance write was confirmed without any errors.
+    /// If any problem has happened, errors are emitted.
+    /// - `WithoutResponse` - `Observable` emits `Next` with `Characteristic` instance once write was called.
+    /// Result of this call is not checked, so as a user you are not sure
+    /// if everything completed successfully. Errors are not emitted
     public func writeValue(_ data: Data, type: CBCharacteristicWriteType) -> Single<Characteristic> {
         return service.peripheral.writeValue(data, for: self, type: type)
     }
 
-    /**
-     Function that allow to monitor value updates for `Characteristic` instance.
-     - Returns: `Observable` that emits `Next` with `Characteristic` instance every time when value has changed.
-     It's **infinite** stream, so `.Complete` is never called.
-     */
-=======
-    /// Function that triggers write of data to characteristic. Write is called after subscribtion to `Observable` is made.
-    /// Behavior of this function strongly depends on [CBCharacteristicWriteType](https://developer.apple.com/library/ios/documentation/CoreBluetooth/Reference/CBPeripheral_Class/#//apple_ref/swift/enum/c:@E@CBCharacteristicWriteType), so be sure to check this out before usage of the method.
-    /// - parameter forCharacteristic: `Descriptor` instance to write value to.
-    /// - parameter type: Type of write operation. Possible values: `.WithResponse`, `.WithoutResponse`
-    /// - returns: Observable that emition depends on `CBCharacteristicWriteType` passed to the function call.
-    /// Behavior is following:
-    ///
-    /// - `WithResponse` -  Observable emits `Next` with `Characteristic` instance write was confirmed without any errors.
-    /// Immediately after that `Complete` is called. If any problem has happened, errors are emitted.
-    /// - `WithoutResponse` - Observable emits `Next` with `Characteristic` instance once write was called.
-    /// Immediately after that `.Complete` is called. Result of this call is not checked, so as a user you are not sure
-    /// if everything completed successfully. Errors are not emitted
-    public func writeValue(_ data: Data, type: CBCharacteristicWriteType) -> Observable<Characteristic> {
-        return service.peripheral.writeValue(data, for: self, type: type)
-    }
-
     /// Function that allow to monitor value updates for `Characteristic` instance.
-    /// - Returns: Observable that emits `Next` with `Characteristic` instance every time when value has changed.
+    /// - Returns: `Observable` that emits `Next` with `Characteristic` instance every time when value has changed.
     /// It's **infinite** stream, so `.Complete` is never called.
->>>>>>> 6888ca48
     public func monitorValueUpdate() -> Observable<Characteristic> {
         return service.peripheral.monitorValueUpdate(for: self)
     }
 
-<<<<<<< HEAD
-    /**
-     Function that triggers read of current value of the `Characteristic` instance.
-     Read is called after subscription to `Observable` is made.
-     - Returns: `Single` which emits `Next` with given characteristic when value is ready to read.
-     */
-    public func readValue() -> Single<Characteristic> {
-        return service.peripheral.readValue(for: self)
-    }
-
-    /**
-     Function that triggers set of notification state of the `Characteristic`.
-     This change is called after subscribtion to `Observable` is made.
-     - warning: This method is not responsible for emitting values every time that `Characteristic` value is changed.
-     For this, refer to other method: `monitorValueUpdateForCharacteristic(_)`. These two are often called together.
-     - parameter enabled: New value of notifications state. Specify `true` if you're interested in getting values
-     - returns: `Single` which emits `Next` with Characteristic that state was changed.
-     */
-    public func setNotifyValue(_ enabled: Bool) -> Single<Characteristic> {
-        return service.peripheral.setNotifyValue(enabled, for: self)
-    }
-
-    /**
-     Function that triggers set of notification state of the `Characteristic`, and monitor for any incoming updates.
-     Notification is set after subscribtion to `Observable` is made.
-     - returns: `Observable` which emits `Next`, when characteristic value is updated.
-     This is **infinite** stream of values.
-     */
-=======
     /// Function that triggers read of current value of the `Characteristic` instance.
     /// Read is called after subscription to `Observable` is made.
-    /// - Returns: Observable which emits `Next` with given characteristic when value is ready to read. Immediately after that
-    /// `.Complete` is emitted.
-    public func readValue() -> Observable<Characteristic> {
+    /// - Returns: `Single` which emits `Next` with given characteristic when value is ready to read.
+    public func readValue() -> Single<Characteristic> {
         return service.peripheral.readValue(for: self)
     }
 
@@ -189,17 +116,15 @@
     /// - warning: This method is not responsible for emitting values every time that `Characteristic` value is changed.
     /// For this, refer to other method: `monitorValueUpdateForCharacteristic(_)`. These two are often called together.
     /// - parameter enabled: New value of notifications state. Specify `true` if you're interested in getting values
-    /// - returns: Observable which emits `Next` with Characteristic that state was changed. Immediately after `.Complete` is emitted
-    public func setNotifyValue(_ enabled: Bool) -> Observable<Characteristic> {
+    /// - returns: `Single` which emits `Next` with Characteristic that state was changed.
+    public func setNotifyValue(_ enabled: Bool) -> Single<Characteristic> {
         return service.peripheral.setNotifyValue(enabled, for: self)
     }
 
     /// Function that triggers set of notification state of the `Characteristic`, and monitor for any incoming updates.
     /// Notification is set after subscribtion to `Observable` is made.
-    /// - returns: Observable which emits `Next`, when characteristic value is updated.
+    /// - returns: `Observable` which emits `Next`, when characteristic value is updated.
     /// This is **infinite** stream of values.
-
->>>>>>> 6888ca48
     public func setNotificationAndMonitorUpdates() -> Observable<Characteristic> {
         return service.peripheral.setNotificationAndMonitorUpdates(for: self)
     }
