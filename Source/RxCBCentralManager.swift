// The MIT License (MIT)
//
// Copyright (c) 2016 Polidea
//
// Permission is hereby granted, free of charge, to any person obtaining a copy
// of this software and associated documentation files (the "Software"), to deal
// in the Software without restriction, including without limitation the rights
// to use, copy, modify, merge, publish, distribute, sublicense, and/or sell
// copies of the Software, and to permit persons to whom the Software is
// furnished to do so, subject to the following conditions:
//
// The above copyright notice and this permission notice shall be included in all
// copies or substantial portions of the Software.
//
// THE SOFTWARE IS PROVIDED "AS IS", WITHOUT WARRANTY OF ANY KIND, EXPRESS OR
// IMPLIED, INCLUDING BUT NOT LIMITED TO THE WARRANTIES OF MERCHANTABILITY,
// FITNESS FOR A PARTICULAR PURPOSE AND NONINFRINGEMENT. IN NO EVENT SHALL THE
// AUTHORS OR COPYRIGHT HOLDERS BE LIABLE FOR ANY CLAIM, DAMAGES OR OTHER
// LIABILITY, WHETHER IN AN ACTION OF CONTRACT, TORT OR OTHERWISE, ARISING FROM,
// OUT OF OR IN CONNECTION WITH THE SOFTWARE OR THE USE OR OTHER DEALINGS IN THE
// SOFTWARE.

import Foundation
import RxSwift
import CoreBluetooth

class RxCBCentralManager: RxCentralManagerType {

    let centralManager: CBCentralManager
    private let internalDelegate = InternalDelegate()

    @available(*, deprecated)
    var objectId: UInt {
        return UInt(bitPattern: ObjectIdentifier(centralManager))
    }

    init(queue: DispatchQueue, options: [String: AnyObject]? = nil) {
        centralManager = CBCentralManager(delegate: internalDelegate, queue: queue, options: options)
    }

    @objc private class InternalDelegate: NSObject, CBCentralManagerDelegate {
        let didUpdateStateSubject = PublishSubject<BluetoothState>()
        let willRestoreStateSubject = ReplaySubject<[String: Any]>.create(bufferSize: 1)
        let didDiscoverPeripheralSubject = PublishSubject<(RxPeripheralType, [String: Any], NSNumber)>()
        let didConnectPerihperalSubject = PublishSubject<RxPeripheralType>()
        let didFailToConnectPeripheralSubject = PublishSubject<(RxPeripheralType, Error?)>()
        let didDisconnectPeripheral = PublishSubject<(RxPeripheralType, Error?)>()

        @objc func centralManagerDidUpdateState(_ central: CBCentralManager) {
            guard let bleState = BluetoothState(rawValue: central.state.rawValue) else { return }
            RxBluetoothKitLog.d("\(central.logDescription) didUpdateState(state: \(bleState.logDescription))")
            didUpdateStateSubject.onNext(bleState)
        }

        @objc func centralManager(_ central: CBCentralManager, willRestoreState dict: [String: Any]) {
            RxBluetoothKitLog.d("\(central.logDescription) willRestoreState(restoredState: \(dict))")
            willRestoreStateSubject.onNext(dict)
        }

        @objc func centralManager(_ central: CBCentralManager,
                                  didDiscover peripheral: CBPeripheral,
                                  advertisementData: [String: Any],
                                  rssi: NSNumber) {
            RxBluetoothKitLog.d("""
                                \(central.logDescription) didDiscover(peripheral: \(peripheral.logDescription),
                                rssi: \(rssi))
                                """)
            didDiscoverPeripheralSubject.onNext((RxCBPeripheral(peripheral: peripheral), advertisementData, rssi))
        }

        @objc func centralManager(_ central: CBCentralManager, didConnect peripheral: CBPeripheral) {
            didConnectPerihperalSubject.onNext(RxCBPeripheral(peripheral: peripheral))
        }

        @objc func centralManager(_ central: CBCentralManager,
                                  didFailToConnect peripheral: CBPeripheral,
                                  error: Error?) {
            RxBluetoothKitLog.d("""
                                \(central.logDescription) didFailToConnect(to: \(peripheral.logDescription),
                                error: \(String(describing: error)))
                                """)
            didFailToConnectPeripheralSubject.onNext((RxCBPeripheral(peripheral: peripheral), error))
        }

        @objc func centralManager(_ central: CBCentralManager,
                                  didDisconnectPeripheral peripheral: CBPeripheral,
                                  error: Error?) {
            RxBluetoothKitLog.d("""
                                \(central.logDescription) didDisconnect(from: \(peripheral.logDescription),
                                error: \(String(describing: error)))
                                """)
            didDisconnectPeripheral.onNext((RxCBPeripheral(peripheral: peripheral), error))
        }
    }

    var rx_didUpdateState: Observable<BluetoothState> {
        return internalDelegate.didUpdateStateSubject
    }

    var rx_willRestoreState: Observable<[String: Any]> {
        return internalDelegate.willRestoreStateSubject
    }

    var rx_didDiscoverPeripheral: Observable<(RxPeripheralType, [String: Any], NSNumber)> {
        return internalDelegate.didDiscoverPeripheralSubject
    }

    var rx_didConnectPeripheral: Observable<RxPeripheralType> {
        return internalDelegate.didConnectPerihperalSubject
    }

    var rx_didFailToConnectPeripheral: Observable<(RxPeripheralType, Error?)> {
        return internalDelegate.didFailToConnectPeripheralSubject
    }

    var rx_didDisconnectPeripheral: Observable<(RxPeripheralType, Error?)> {
        return internalDelegate.didDisconnectPeripheral
    }

    var state: BluetoothState {
        return BluetoothState(rawValue: centralManager.state.rawValue) ?? .unsupported
    }

    func scanForPeripherals(withServices serviceUUIDs: [CBUUID]?, options: [String: Any]?) {
        return centralManager.scanForPeripherals(withServices: serviceUUIDs, options: options)
    }

    func connect(_ peripheral: RxPeripheralType, options: [String: Any]?) {
        return centralManager.connect((peripheral as! RxCBPeripheral).peripheral, options: options)
    }

    func cancelPeripheralConnection(_ peripheral: RxPeripheralType) {
        return centralManager.cancelPeripheralConnection((peripheral as! RxCBPeripheral).peripheral)
    }

    func stopScan() {
        return centralManager.stopScan()
    }

    func retrieveConnectedPeripherals(withServices serviceUUIDs: [CBUUID]) -> Observable<[RxPeripheralType]> {
        return .just(centralManager.retrieveConnectedPeripherals(withServices: serviceUUIDs).map(RxCBPeripheral.init))
    }

<<<<<<< HEAD
    /**
     Retrieve peripherals with specified identifiers.

     - parameter identifiers: List of identifiers of peripherals for which we are looking for.
     - returns: `Observable` which emits peripherals with specified identifiers.
     */
=======
>>>>>>> 6888ca48
    func retrievePeripherals(withIdentifiers identifiers: [UUID]) -> Observable<[RxPeripheralType]> {
        return .just(centralManager.retrievePeripherals(withIdentifiers: identifiers).map(RxCBPeripheral.init))
    }
}<|MERGE_RESOLUTION|>--- conflicted
+++ resolved
@@ -141,15 +141,10 @@
         return .just(centralManager.retrieveConnectedPeripherals(withServices: serviceUUIDs).map(RxCBPeripheral.init))
     }
 
-<<<<<<< HEAD
-    /**
-     Retrieve peripherals with specified identifiers.
-
-     - parameter identifiers: List of identifiers of peripherals for which we are looking for.
-     - returns: `Observable` which emits peripherals with specified identifiers.
-     */
-=======
->>>>>>> 6888ca48
+    /// Retrieve peripherals with specified identifiers.
+    ///
+    /// - parameter identifiers: List of identifiers of peripherals for which we are looking for.
+    /// - returns: `Observable` which emits peripherals with specified identifiers.
     func retrievePeripherals(withIdentifiers identifiers: [UUID]) -> Observable<[RxPeripheralType]> {
         return .just(centralManager.retrievePeripherals(withIdentifiers: identifiers).map(RxCBPeripheral.init))
     }
