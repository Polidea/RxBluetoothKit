// The MIT License (MIT)
//
// Copyright (c) 2016 Polidea
//
// Permission is hereby granted, free of charge, to any person obtaining a copy
// of this software and associated documentation files (the "Software"), to deal
// in the Software without restriction, including without limitation the rights
// to use, copy, modify, merge, publish, distribute, sublicense, and/or sell
// copies of the Software, and to permit persons to whom the Software is
// furnished to do so, subject to the following conditions:
//
// The above copyright notice and this permission notice shall be included in all
// copies or substantial portions of the Software.
//
// THE SOFTWARE IS PROVIDED "AS IS", WITHOUT WARRANTY OF ANY KIND, EXPRESS OR
// IMPLIED, INCLUDING BUT NOT LIMITED TO THE WARRANTIES OF MERCHANTABILITY,
// FITNESS FOR A PARTICULAR PURPOSE AND NONINFRINGEMENT. IN NO EVENT SHALL THE
// AUTHORS OR COPYRIGHT HOLDERS BE LIABLE FOR ANY CLAIM, DAMAGES OR OTHER
// LIABILITY, WHETHER IN AN ACTION OF CONTRACT, TORT OR OTHERWISE, ARISING FROM,
// OUT OF OR IN CONNECTION WITH THE SOFTWARE OR THE USE OR OTHER DEALINGS IN THE
// SOFTWARE.

import Foundation
import CoreBluetooth
import RxSwift

// swiftlint:disable line_length
/// Service is a class implementing ReactiveX which wraps CoreBluetooth functions related to interaction with [CBService](https://developer.apple.com/library/ios/documentation/CoreBluetooth/Reference/CBService_Class/)
public class Service {
    let service: RxServiceType

    /// Peripheral to which this service belongs
    public let peripheral: Peripheral

    /// True if service is primary service
    public var isPrimary: Bool {
        return service.isPrimary
    }

    /// Unique identifier of an object. Should be removed in 4.0
    @available(*, deprecated)
    public var objectId: UInt {
        return service.objectId
    }

    /// Service's UUID
    public var uuid: CBUUID {
        return service.uuid
    }

    /// Service's included services
    public var includedServices: [Service]? {
        return service.includedServices?.map {
            Service(peripheral: peripheral, service: $0)
        }
    }

    /// Service's characteristics
    public var characteristics: [Characteristic]? {
        return service.characteristics?.map {
            Characteristic(characteristic: $0, service: self)
        }
    }

    init(peripheral: Peripheral, service: RxServiceType) {
        self.service = service
        self.peripheral = peripheral
    }

<<<<<<< HEAD
    /**
     Function that triggers characteristics discovery for specified Services and identifiers. Discovery is called after
     subscribtion to `Observable` is made.
     - Parameter identifiers: Identifiers of characteristics that should be discovered. If `nil` - all of the
     characteristics will be discovered. If you'll pass empty array - none of them will be discovered.
     - Returns: `Single` that emits `Next` with array of `Characteristic` instances, once they're discovered.
     */
    public func discoverCharacteristics(_ characteristicUUIDs: [CBUUID]?) -> Single<[Characteristic]> {
        return peripheral.discoverCharacteristics(characteristicUUIDs, for: self)
    }

    /**
     Function that triggers included services discovery for specified services. Discovery is called after
     subscribtion to `Observable` is made.
     - Parameter includedServiceUUIDs: Identifiers of included services that should be discovered. If `nil` - all of the
     included services will be discovered. If you'll pass empty array - none of them will be discovered.
     - Returns: `Single` that emits `Next` with array of `Service` instances, once they're discovered.
     */
    public func discoverIncludedServices(_ includedServiceUUIDs: [CBUUID]?) -> Single<[Service]> {
=======
    /// Function that triggers characteristics discovery for specified Services and identifiers. Discovery is called after
    /// subscribtion to `Observable` is made.
    /// - Parameter identifiers: Identifiers of characteristics that should be discovered. If `nil` - all of the
    /// characteristics will be discovered. If you'll pass empty array - none of them will be discovered.
    /// - Returns: Observable that emits `Next` with array of `Characteristic` instances, once they're discovered.
    /// Immediately after that `.Complete` is emitted.
    public func discoverCharacteristics(_ characteristicUUIDs: [CBUUID]?) -> Observable<[Characteristic]> {
        return peripheral.discoverCharacteristics(characteristicUUIDs, for: self)
    }

    /// Function that triggers included services discovery for specified services. Discovery is called after
    /// subscribtion to `Observable` is made.
    /// - Parameter includedServiceUUIDs: Identifiers of included services that should be discovered. If `nil` - all of the
    /// included services will be discovered. If you'll pass empty array - none of them will be discovered.
    /// - Returns: Observable that emits `Next` with array of `Service` instances, once they're discovered.
    /// Immediately after that `.Complete` is emitted.
    public func discoverIncludedServices(_ includedServiceUUIDs: [CBUUID]?) -> Observable<[Service]> {
>>>>>>> 6888ca48
        return peripheral.discoverIncludedServices(includedServiceUUIDs, for: self)
    }
}

extension Service: Equatable {}

/// Compare if services are equal. They are if theirs uuids are the same.
/// - parameter lhs: First service
/// - parameter rhs: Second service
/// - returns: True if services are the same.
public func == (lhs: Service, rhs: Service) -> Bool {
    return lhs.service == rhs.service
}<|MERGE_RESOLUTION|>--- conflicted
+++ resolved
@@ -67,34 +67,12 @@
         self.peripheral = peripheral
     }
 
-<<<<<<< HEAD
-    /**
-     Function that triggers characteristics discovery for specified Services and identifiers. Discovery is called after
-     subscribtion to `Observable` is made.
-     - Parameter identifiers: Identifiers of characteristics that should be discovered. If `nil` - all of the
-     characteristics will be discovered. If you'll pass empty array - none of them will be discovered.
-     - Returns: `Single` that emits `Next` with array of `Characteristic` instances, once they're discovered.
-     */
-    public func discoverCharacteristics(_ characteristicUUIDs: [CBUUID]?) -> Single<[Characteristic]> {
-        return peripheral.discoverCharacteristics(characteristicUUIDs, for: self)
-    }
-
-    /**
-     Function that triggers included services discovery for specified services. Discovery is called after
-     subscribtion to `Observable` is made.
-     - Parameter includedServiceUUIDs: Identifiers of included services that should be discovered. If `nil` - all of the
-     included services will be discovered. If you'll pass empty array - none of them will be discovered.
-     - Returns: `Single` that emits `Next` with array of `Service` instances, once they're discovered.
-     */
-    public func discoverIncludedServices(_ includedServiceUUIDs: [CBUUID]?) -> Single<[Service]> {
-=======
     /// Function that triggers characteristics discovery for specified Services and identifiers. Discovery is called after
     /// subscribtion to `Observable` is made.
     /// - Parameter identifiers: Identifiers of characteristics that should be discovered. If `nil` - all of the
     /// characteristics will be discovered. If you'll pass empty array - none of them will be discovered.
-    /// - Returns: Observable that emits `Next` with array of `Characteristic` instances, once they're discovered.
-    /// Immediately after that `.Complete` is emitted.
-    public func discoverCharacteristics(_ characteristicUUIDs: [CBUUID]?) -> Observable<[Characteristic]> {
+    /// - Returns: `Single` that emits `Next` with array of `Characteristic` instances, once they're discovered.
+    public func discoverCharacteristics(_ characteristicUUIDs: [CBUUID]?) -> Single<[Characteristic]> {
         return peripheral.discoverCharacteristics(characteristicUUIDs, for: self)
     }
 
@@ -102,10 +80,8 @@
     /// subscribtion to `Observable` is made.
     /// - Parameter includedServiceUUIDs: Identifiers of included services that should be discovered. If `nil` - all of the
     /// included services will be discovered. If you'll pass empty array - none of them will be discovered.
-    /// - Returns: Observable that emits `Next` with array of `Service` instances, once they're discovered.
-    /// Immediately after that `.Complete` is emitted.
-    public func discoverIncludedServices(_ includedServiceUUIDs: [CBUUID]?) -> Observable<[Service]> {
->>>>>>> 6888ca48
+    /// - Returns: `Single` that emits `Next` with array of `Service` instances, once they're discovered.
+    public func discoverIncludedServices(_ includedServiceUUIDs: [CBUUID]?) -> Single<[Service]> {
         return peripheral.discoverIncludedServices(includedServiceUUIDs, for: self)
     }
 }
