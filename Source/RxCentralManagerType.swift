// The MIT License (MIT)
//
// Copyright (c) 2016 Polidea
//
// Permission is hereby granted, free of charge, to any person obtaining a copy
// of this software and associated documentation files (the "Software"), to deal
// in the Software without restriction, including without limitation the rights
// to use, copy, modify, merge, publish, distribute, sublicense, and/or sell
// copies of the Software, and to permit persons to whom the Software is
// furnished to do so, subject to the following conditions:
//
// The above copyright notice and this permission notice shall be included in all
// copies or substantial portions of the Software.
//
// THE SOFTWARE IS PROVIDED "AS IS", WITHOUT WARRANTY OF ANY KIND, EXPRESS OR
// IMPLIED, INCLUDING BUT NOT LIMITED TO THE WARRANTIES OF MERCHANTABILITY,
// FITNESS FOR A PARTICULAR PURPOSE AND NONINFRINGEMENT. IN NO EVENT SHALL THE
// AUTHORS OR COPYRIGHT HOLDERS BE LIABLE FOR ANY CLAIM, DAMAGES OR OTHER
// LIABILITY, WHETHER IN AN ACTION OF CONTRACT, TORT OR OTHERWISE, ARISING FROM,
// OUT OF OR IN CONNECTION WITH THE SOFTWARE OR THE USE OR OTHER DEALINGS IN THE
// SOFTWARE.

import Foundation
import RxSwift
import CoreBluetooth

protocol RxCentralManagerType {

    @available(*, deprecated)
    var objectId: UInt { get }
<<<<<<< HEAD

    /// `Observable` which emits state changes of central manager after subscriptions
    var rx_didUpdateState: Observable<BluetoothState> { get }
    /// `Observable` which emits elements after subsciption when central manager want to restore its state
    var rx_willRestoreState: Observable<[String: Any]> { get }
    /// `Observable` which emits peripherals which were discovered after subscription
    var rx_didDiscoverPeripheral: Observable<(RxPeripheralType, [String: Any], NSNumber)> { get }
    /// `Observable` which emits peripherals which were connected after subscription
    var rx_didConnectPeripheral: Observable<RxPeripheralType> { get }
    /// `Observable` which emits peripherals which failed to connect after subscriptions
    var rx_didFailToConnectPeripheral: Observable<(RxPeripheralType, Error?)> { get }
    /// `Observable` which emits peripherals which were disconnected after subscription
=======
    var rx_didUpdateState: Observable<BluetoothState> { get }
    var rx_willRestoreState: Observable<[String: Any]> { get }
    var rx_didDiscoverPeripheral: Observable<(RxPeripheralType, [String: Any], NSNumber)> { get }
    var rx_didConnectPeripheral: Observable<RxPeripheralType> { get }
    var rx_didFailToConnectPeripheral: Observable<(RxPeripheralType, Error?)> { get }
>>>>>>> 6888ca48
    var rx_didDisconnectPeripheral: Observable<(RxPeripheralType, Error?)> { get }
    var state: BluetoothState { get }
    var centralManager: CBCentralManager { get }

    func scanForPeripherals(withServices serviceUUIDs: [CBUUID]?, options: [String: Any]?)
    func connect(_ peripheral: RxPeripheralType, options: [String: Any]?)
    func cancelPeripheralConnection(_ peripheral: RxPeripheralType)
    func stopScan()
    func retrieveConnectedPeripherals(withServices serviceUUIDs: [CBUUID]) -> Observable<[RxPeripheralType]>
    func retrievePeripherals(withIdentifiers identifiers: [UUID]) -> Observable<[RxPeripheralType]>
}<|MERGE_RESOLUTION|>--- conflicted
+++ resolved
@@ -28,7 +28,6 @@
 
     @available(*, deprecated)
     var objectId: UInt { get }
-<<<<<<< HEAD
 
     /// `Observable` which emits state changes of central manager after subscriptions
     var rx_didUpdateState: Observable<BluetoothState> { get }
@@ -41,13 +40,6 @@
     /// `Observable` which emits peripherals which failed to connect after subscriptions
     var rx_didFailToConnectPeripheral: Observable<(RxPeripheralType, Error?)> { get }
     /// `Observable` which emits peripherals which were disconnected after subscription
-=======
-    var rx_didUpdateState: Observable<BluetoothState> { get }
-    var rx_willRestoreState: Observable<[String: Any]> { get }
-    var rx_didDiscoverPeripheral: Observable<(RxPeripheralType, [String: Any], NSNumber)> { get }
-    var rx_didConnectPeripheral: Observable<RxPeripheralType> { get }
-    var rx_didFailToConnectPeripheral: Observable<(RxPeripheralType, Error?)> { get }
->>>>>>> 6888ca48
     var rx_didDisconnectPeripheral: Observable<(RxPeripheralType, Error?)> { get }
     var state: BluetoothState { get }
     var centralManager: CBCentralManager { get }
