Pod::Spec.new do |s|
  s.name             = "RxBluetoothKit"
<<<<<<< HEAD
  s.version          = "2.0.1"
=======
  s.version          = "3.0.0"
>>>>>>> c0bbcf54
  s.summary          = "Bluetooth library for RxSwift"

  s.description      = <<-DESC
  RxBluetoothKit is lightweight and easy to use Rx support for CoreBluetooth.
                       DESC

  s.homepage         = "https://github.com/polidea/RxBluetoothKit"
  s.license          = 'MIT'
  s.author           = { "Przemysław Lenart" => "przemek.lenart@polidea.com", "Kacper Harasim" => "kacper.harasim@polidea.com" }
  s.source           = { :git => "https://github.com/polidea/RxBluetoothKit.git", :tag => s.version.to_s }
  s.social_media_url = 'https://twitter.com/polidea'

  s.ios.deployment_target = '8.0'
  s.osx.deployment_target = '10.10'

  s.requires_arc = true

  s.source_files = 'Source/*.swift'
  s.frameworks   = 'CoreBluetooth'
<<<<<<< HEAD
  s.dependency 'RxSwift', '2.6.0'
=======
  s.dependency 'RxSwift', '~> 3.0.0-beta.1'
>>>>>>> c0bbcf54
end<|MERGE_RESOLUTION|>--- conflicted
+++ resolved
@@ -1,10 +1,6 @@
 Pod::Spec.new do |s|
   s.name             = "RxBluetoothKit"
-<<<<<<< HEAD
-  s.version          = "2.0.1"
-=======
   s.version          = "3.0.0"
->>>>>>> c0bbcf54
   s.summary          = "Bluetooth library for RxSwift"
 
   s.description      = <<-DESC
@@ -24,9 +20,5 @@
 
   s.source_files = 'Source/*.swift'
   s.frameworks   = 'CoreBluetooth'
-<<<<<<< HEAD
-  s.dependency 'RxSwift', '2.6.0'
-=======
   s.dependency 'RxSwift', '~> 3.0.0-beta.1'
->>>>>>> c0bbcf54
 end